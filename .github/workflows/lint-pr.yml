name: Laravel Lint and Test

on:
  pull_request:
    branches: [ main, testing ]
    paths:
      - '@web/server/laravel_app/**'

jobs:
  laravel-tests:
    runs-on: ubuntu-latest
    
    steps:
<<<<<<< HEAD
    - uses: shivammathur/setup-php@v2
      with:
        php-version: '8.2'
        extensions: mbstring, dom, fileinfo, mysql
    
    - uses: actions/checkout@v3
    
    - name: Set up Laravel environment
      working-directory: ./@web/server/laravel_app
      run: |
        cp .env.example .env
        composer install -q --no-ansi --no-interaction --no-scripts --no-progress
        php artisan key:generate
        
        # Create empty Vite manifest for tests
        mkdir -p public/build
        echo '{}' > public/build/manifest.json
        
        # Set up test database
        touch database/database.sqlite
        echo "DB_CONNECTION=sqlite" >> .env
        echo "DB_DATABASE=database/database.sqlite" >> .env
    
    - name: Check code style
      working-directory: ./@web/server/laravel_app
      run: |
        if [ -f .php-cs-fixer.php ]; then
          ./vendor/bin/php-cs-fixer fix --dry-run --diff
        fi
    
    - name: Run tests
      working-directory: ./@web/server/laravel_app
      run: |
        php artisan test --env=testing 
=======
      - uses: actions/checkout@v3
      
      - name: Setup PHP
        uses: shivammathur/setup-php@v2
        with:
          php-version: '8.2'
          extensions: mbstring, dom, fileinfo, mysql, gd
          coverage: none
      
      - name: Get Composer Cache Directory
        id: composer-cache
        run: echo "dir=$(composer config cache-files-dir)" >> $GITHUB_OUTPUT
      
      - name: Cache dependencies
        uses: actions/cache@v3
        with:
          path: ${{ steps.composer-cache.outputs.dir }}
          key: ${{ runner.os }}-composer-${{ hashFiles('**/composer.lock') }}
          restore-keys: ${{ runner.os }}-composer-
      
      - name: Install dependencies
        run: composer install --prefer-dist --no-progress

      - name: Generate test .env file
        run: |
          cp .env.example .env || echo "No .env.example found"
          echo "APP_KEY=base64:$(openssl rand -base64 32)" >> .env
      
      - name: PHP Code Sniffer
        run: ./vendor/bin/phpcs --standard=PSR12 app || true

      - name: PHP Mess Detector
        run: ./vendor/bin/phpmd app text cleancode,codesize,controversial,design,naming,unusedcode || true

      - name: PHP Stan
        run: ./vendor/bin/phpstan analyse app --level=5 || true
      
      - name: Run PHPUnit Tests

        run: ./vendor/bin/phpunit --testdox 
>>>>>>> c2ac696f
<|MERGE_RESOLUTION|>--- conflicted
+++ resolved
@@ -7,46 +7,13 @@
       - '@web/server/laravel_app/**'
 
 jobs:
-  laravel-tests:
+  laravel-lint:
     runs-on: ubuntu-latest
+    defaults:
+      run:
+        working-directory: '@web/server/laravel_app'
     
     steps:
-<<<<<<< HEAD
-    - uses: shivammathur/setup-php@v2
-      with:
-        php-version: '8.2'
-        extensions: mbstring, dom, fileinfo, mysql
-    
-    - uses: actions/checkout@v3
-    
-    - name: Set up Laravel environment
-      working-directory: ./@web/server/laravel_app
-      run: |
-        cp .env.example .env
-        composer install -q --no-ansi --no-interaction --no-scripts --no-progress
-        php artisan key:generate
-        
-        # Create empty Vite manifest for tests
-        mkdir -p public/build
-        echo '{}' > public/build/manifest.json
-        
-        # Set up test database
-        touch database/database.sqlite
-        echo "DB_CONNECTION=sqlite" >> .env
-        echo "DB_DATABASE=database/database.sqlite" >> .env
-    
-    - name: Check code style
-      working-directory: ./@web/server/laravel_app
-      run: |
-        if [ -f .php-cs-fixer.php ]; then
-          ./vendor/bin/php-cs-fixer fix --dry-run --diff
-        fi
-    
-    - name: Run tests
-      working-directory: ./@web/server/laravel_app
-      run: |
-        php artisan test --env=testing 
-=======
       - uses: actions/checkout@v3
       
       - name: Setup PHP
@@ -70,10 +37,19 @@
       - name: Install dependencies
         run: composer install --prefer-dist --no-progress
 
-      - name: Generate test .env file
+      - name: Generate test .env file and setup for tests
         run: |
           cp .env.example .env || echo "No .env.example found"
           echo "APP_KEY=base64:$(openssl rand -base64 32)" >> .env
+          
+          # Create empty Vite manifest for tests to fix frontend tests
+          mkdir -p public/build
+          echo '{}' > public/build/manifest.json
+          
+          # Set up test database (SQLite)
+          touch database/database.sqlite
+          echo "DB_CONNECTION=sqlite" >> .env
+          echo "DB_DATABASE=database/database.sqlite" >> .env
       
       - name: PHP Code Sniffer
         run: ./vendor/bin/phpcs --standard=PSR12 app || true
@@ -85,6 +61,4 @@
         run: ./vendor/bin/phpstan analyse app --level=5 || true
       
       - name: Run PHPUnit Tests
-
-        run: ./vendor/bin/phpunit --testdox 
->>>>>>> c2ac696f
+        run: ./vendor/bin/phpunit --testdox 